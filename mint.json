{
  "$schema": "https://mintlify.com/schema.json",
  "name": "Mintlify",
  "logo": {
    "light": "/logo/light.svg",
    "dark": "/logo/dark.svg",
    "href": "https://mintlify.com"
  },
  "layout": "sidenav",
  "favicon": "/favicon.svg",
  "sidebar": {
    "items": "container"
  },
  "colors": {
    "primary": "#0D9373",
    "light": "#55D799",
    "dark": "#0D9373"
  },
  "api": {
    "auth": {
      "method": "bearer"
    }
  },
  "background": {
    "style": "windows"
  },
  "topbarLinks": [
    {
      "name": "Community",
      "url": "https://mintlify.com/community"
    }
  ],
  "topbarCtaButton": {
    "name": "Get Started",
    "url": "https://mintlify.com/start"
  },
  "codeBlock": {
    "mode": "auto"
  },
  "feedback": {
    "thumbsRating": true,
    "suggestEdit": true
  },
  "tabs": [
    {
      "name": "Components",
      "url": "content"
    },
    {
      "name": "Integrations",
      "url": "integrations"
    },
    {
      "name": "Changelog",
      "url": "changelog"
    }
  ],
  "navigation": [
    {
      "group": "Getting Started",
      "pages": [
        "quickstart",
        "development",
        "webeditor",
        "settings/global",
        "settings/navigation",
        "migration"
      ]
    },
    {
      "group": "Writing Content",
      "pages": [
        "page",
        "text",
        "image-embeds",
        "list-table",
        "code",
        "reusable-snippets"
      ]
    },
    {
      "group": "API References",
      "pages": [
        "api-playground/overview",
        {
          "group": "Using OpenAPI",
          "icon": "brackets-curly",
          "pages": [
            "api-playground/openapi/setup",
            "api-playground/openapi/writing-openapi",
            "api-playground/openapi/advanced-features"
          ]
        },
        {
          "group": "Using MDX",
          "icon": "markdown",
          "pages": [
            "api-playground/mdx/configuration",
            "api-playground/mdx/authentication"
          ]
        },
        "api-playground/troubleshooting"
      ]
    },
    {
      "group": "Configurations",
      "pages": [
        "settings/custom-domain",
        "settings/seo",
        "settings/broken-links",
        "settings/versioning",
        "settings/add-members",
        "settings/github",
        "settings/gitlab",
        "settings/authentication"
      ]
    },
    {
      "group": "Advanced",
      "pages": [{
          "icon": "code",
          "group": "Custom Scripts",
          "pages": [
            "advanced/custom/css",
            "advanced/custom/js"
          ]
        },
        {
          "icon": "folder",
          "group": "Custom Subpaths",
          "pages": [
            "advanced/subpath/cloudflare",
            "advanced/subpath/route53-cloudfront",
            "advanced/subpath/vercel"
          ]
        },
        {
          "icon": "plug",
          "group": "Extensions",
          "pages": [
            "advanced/widget/chat"
          ]
        },
        {
          "icon": "brackets-curly",
          "group": "REST API",
          "pages": [
            "advanced/rest-api/overview",
            "advanced/rest-api/trigger-update",
            "advanced/rest-api/update-status"
          ]
        },
        {
          "icon": "user-lock",
          "group": "User Auth",
          "pages": [
            "advanced/user-auth/overview",
            {
              "group": "Authenticating",
              "pages": [
                "advanced/user-auth/choosing-an-auth-method",
                "advanced/user-auth/shared-session",
                "advanced/user-auth/jwt",
                "advanced/user-auth/oauth"
              ]
            },
            "advanced/user-auth/sending-data"
          ]
        }]
    },
    {
      "group": "Analytics",
      "pages": [
        "integrations/analytics/overview",
        "integrations/analytics/amplitude",
        "integrations/analytics/clearbit",
        "integrations/analytics/fathom",
        "integrations/analytics/google-analytics",
        "integrations/analytics/google-tag-manager",
        "integrations/analytics/heap",
        "integrations/analytics/hotjar",
        "integrations/analytics/koala",
        "integrations/analytics/logrocket",
        "integrations/analytics/mixpanel",
        "integrations/analytics/pirsch",
        "integrations/analytics/plausible",
        "integrations/analytics/posthog"
      ]
    },
    {
      "group": "SDKs",
      "pages": ["integrations/sdks/speakeasy", "integrations/sdks/stainless"]
    },
    {
      "group": "Support",
      "pages": [
        "integrations/support/overview",
        "integrations/support/intercom",
        "integrations/support/front"
      ]
    },
    {
      "group": "Privacy",
      "pages": ["integrations/privacy/overview", "integrations/privacy/osano"]
    },
    {
      "group": "Components",
      "pages": [
        "content/components/accordions",
        "content/components/accordion-groups",
        "content/components/callouts",
        "content/components/cards",
        "content/components/card-groups",
        "content/components/code",
        "content/components/code-groups",
        "content/components/frames",
        "content/components/icons",
        "content/components/mermaid-diagrams",
        "content/components/steps",
        "content/components/tabs",
        "content/components/tooltips",
        "content/components/update"
      ]
    },
    {
      "group": "API Components",
      "pages": [
        "content/components/params",
        "content/components/responses",
        "content/components/expandables",
        "content/components/sticky-examples"
      ]
    },
    {
<<<<<<< HEAD
      "group": "Customer Onboarding",
      "pages": [
        "customer-onboarding"
      ]
=======
      "group": "Changelog",
      "pages": ["changelog/overview"]
>>>>>>> abe76ea5
    }
    
  ],
  "footer": {
    "socials": {
      "x": "https://x.com/mintlify",
      "linkedin": "https://www.linkedin.com/company/mintlify",
      "github": "https://github.com/mintlify",
      "slack": "https://mintlify.com/community"
    },
    "links": [
      {
        "title": "Resources",
        "links": [
          {
            "label": "Customers",
            "url": "https://mintlify.com/customers"
          },
          {
            "label": "Enterprise",
            "url": "https://mintlify.com/enterprise"
          },
          {
            "label": "Request Preview",
            "url": "https://mintlify.com/preview"
          },
          {
            "label": "Integrations",
            "url": "https://mintlify.com/docs/integrations/analytics/overview"
          },
          {
            "label": "Templates",
            "url": "https://github.com/mintlify/themes"
          },
          {
            "label": "Wall of Love",
            "url": "https://mintlify.com/love"
          }
        ]
      },
      {
        "title": "Company",
        "links": [
          {
            "label": "Careers",
            "url": "https://mintlify.com/careers"
          },
          {
            "label": "Blog",
            "url": "https://mintlify.com/blog"
          },
          {
            "label": "Public Roadmap",
            "url": "https://feedback.mintlify.com/roadmap"
          },
          {
            "label": "Security",
            "url": "https://mintlify.com/security/responsible-disclosure"
          }
        ]
      },
      {
        "title": "Legal",
        "links": [
          {
            "label": "Privacy Policy",
            "url": "https://mintlify.com/legal/privacy"
          },
          {
            "label": "Terms of Service",
            "url": "https://mintlify.com/legal/terms"
          }
        ]
      }
    ]
  },
  "analytics": {
    "ga4": {
      "measurementId": "G-RCYWHL7EQ7"
    },
    "koala": {
      "publicApiKey": "pk_76a6caa274e800f3ceff0b2bc6b9b9d82ab8"
    }
  }
}<|MERGE_RESOLUTION|>--- conflicted
+++ resolved
@@ -232,17 +232,15 @@
       ]
     },
     {
-<<<<<<< HEAD
       "group": "Customer Onboarding",
       "pages": [
         "customer-onboarding"
       ]
-=======
+    },
+    {
       "group": "Changelog",
       "pages": ["changelog/overview"]
->>>>>>> abe76ea5
-    }
-    
+    }
   ],
   "footer": {
     "socials": {
