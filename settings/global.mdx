---
title: "Global Settings"
<<<<<<< HEAD
description: "Essential configurations for your Mintlify documentation site"
icon: "wrench"
---

## Getting Started with mint.json
=======
description: "Configure your documentation using the `docs.json` file"
icon: "wrench"
---

import ConfigUpgrade from "/snippets/config-upgrade.mdx";

Every documentation site requires a `docs.json` file that contains the core configuration settings. This file controls everything from styling and navigation to integrations and analytics.

<ConfigUpgrade />

## Properties

### Customization

<ResponseField name="theme" type='"mint" | "maple" | "palm"' required>
  The layout theme of the project. Examples:
  [Maple](https://maple.mintlify.app/), [Palm](https://palm.mintlify.app/),
</ResponseField>

<ResponseField name="name" type="string" required>
  The name of the project, organization, or product Minimum length: 1
</ResponseField>

<ResponseField name="description" type="string">
  Optional description used for SEO and LLM indexing
</ResponseField>

### Styling

<ResponseField name="colors" type="object" required>
  The colors to use in your documentation. At the very least, you must define the primary color. For example:
  ```json
  {
    "colors": {
      "primary": "#ff0000"
    }
  }
  ```

  <Expandable title="Colors">
    <ResponseField name="primary" type="string matching ^#([a-fA-F0-9]{6}|[a-fA-F0-9]{3})$" required>
      The primary color of the theme
      
      Must match pattern: ^#([a-fA-F0-9]{6}|[a-fA-F0-9]{3})$
    </ResponseField>
    <ResponseField name="light" type="string matching ^#([a-fA-F0-9]{6}|[a-fA-F0-9]{3})$">
      The light color of the theme. Used for dark mode
      
      Must match pattern: ^#([a-fA-F0-9]{6}|[a-fA-F0-9]{3})$
    </ResponseField>
    <ResponseField name="dark" type="string matching ^#([a-fA-F0-9]{6}|[a-fA-F0-9]{3})$">
      The dark color of the theme. Used for light mode
      
      Must match pattern: ^#([a-fA-F0-9]{6}|[a-fA-F0-9]{3})$
    </ResponseField>
  </Expandable>
</ResponseField>

<ResponseField name="logo" type="string or object">
  The logo (for both light and dark mode)

  <Expandable title="Logo">
    <ResponseField name="light" type="string" required>
      Path pointing to the light logo file to use in dark mode, including the file extension. Example: `/logo.png`
    </ResponseField>
    <ResponseField name="dark" type="string" required>
      Path pointing to the dark logo file to use in light mode, including the file extension. Example: `/logo-dark.png`
    </ResponseField>
    <ResponseField name="href" type="string (uri)">
      The URL to redirect to when clicking the logo. If not provided, the logo will link to the homepage. Example: `https://example.com`
    </ResponseField>
  </Expandable>
</ResponseField>

<ResponseField name="favicon" type="string or object">
  Path pointing to the favicon file in your docs folder, including the file extension. The favicon will automatically be resized to the appropriate sizes
The path to the favicon. Can be a single file or a pair for light and dark mode. Example: `/favicon.png`

  <Expandable title="Favicon">
    <ResponseField name="light" type="string" required>
      Path pointing to the light favicon file to use in dark mode, including the file extension. Example: `/favicon.png`
    </ResponseField>
    <ResponseField name="dark" type="string" required>
      Path pointing to the dark favicon file to use in light mode, including the file extension. Example: `/favicon-dark.png`
    </ResponseField>
  </Expandable>
</ResponseField>

<ResponseField name="styling" type="object">
  Styling configurations

  <Expandable title="Styling">
    <ResponseField name="eyebrows" type="&quot;section&quot; | &quot;breadcrumbs&quot;">
      The eyebrows style of the content. Defaults to `section`.
    </ResponseField>
    <ResponseField name="codeblocks" type="&quot;system&quot; | &quot;dark&quot;">
      The codeblock theme. Defaults to `system`.
    </ResponseField>
  </Expandable>
</ResponseField>

<ResponseField name="icons" type="object">
  Icon library settings

  <Expandable title="Icons">
    <ResponseField name="library" type="&quot;fontawesome&quot;" required>
      The icon library to be used. Defaults to `fontawesome`.
    </ResponseField>
  </Expandable>
</ResponseField>

<ResponseField name="fonts" type="object">

  <Expandable title="Fonts">
    <ResponseField name="family" type="string" required>
      The font family, such as "Open Sans", "Playfair Display"
    </ResponseField>
    <ResponseField name="weight" type="number">
      The font weight, such as 400, 700. Precise font weights such as 550 are supported for variable fonts.
    </ResponseField>
    <ResponseField name="source" type="string (uri)">
      The font source, such as https://mintlify-assets.b-cdn.net/fonts/Hubot-Sans.woff2
    </ResponseField>
    <ResponseField name="format" type="&quot;woff&quot; | &quot;woff2&quot;">
      The font format, can be one of woff, woff2
    </ResponseField>
    <ResponseField name="heading" type="object">

      <Expandable title="Heading">
        <ResponseField name="family" type="string" required>
          The font family, such as "Open Sans", "Playfair Display"
        </ResponseField>
        <ResponseField name="weight" type="number">
          The font weight, such as 400, 700. Precise font weights such as 550 are supported for variable fonts.
        </ResponseField>
        <ResponseField name="source" type="string (uri)">
          The font source, such as https://mintlify-assets.b-cdn.net/fonts/Hubot-Sans.woff2
        </ResponseField>
        <ResponseField name="format" type="&quot;woff&quot; | &quot;woff2&quot;">
          The font format, can be one of woff, woff2
        </ResponseField>
      </Expandable>
    </ResponseField>
    <ResponseField name="body" type="object">

      <Expandable title="Body">
        <ResponseField name="family" type="string" required>
          The font family, such as "Open Sans", "Playfair Display"
        </ResponseField>
        <ResponseField name="weight" type="number">
          The font weight, such as 400, 700. Precise font weights such as 550 are supported for variable fonts.
        </ResponseField>
        <ResponseField name="source" type="string (uri)">
          The font source, such as https://mintlify-assets.b-cdn.net/fonts/Hubot-Sans.woff2
        </ResponseField>
        <ResponseField name="format" type="&quot;woff&quot; | &quot;woff2&quot;">
          The font format, can be one of woff, woff2
        </ResponseField>
      </Expandable>
    </ResponseField>

  </Expandable>
</ResponseField>

<ResponseField name="appearance" type="object">
  Light / dark mode toggle settings

  <Expandable title="Appearance">
    <ResponseField name="default" type="&quot;system&quot; | &quot;light&quot; | &quot;dark&quot;">
      The default light/dark mode. Defaults to system
    </ResponseField>
    <ResponseField name="strict" type="boolean">
      Whether to hide the light / dark mode toggle. Defaults to `false`.
    </ResponseField>
  </Expandable>
</ResponseField>

<ResponseField name="background" type="object">
  Background color and decoration settings

  <Expandable title="Background">
    <ResponseField name="image" type="string or object">

      <Expandable title="Image">
        <ResponseField name="light" type="string" required>
        </ResponseField>
        <ResponseField name="dark" type="string" required>
        </ResponseField>
      </Expandable>
    </ResponseField>
    <ResponseField name="decoration" type="&quot;gradient&quot; | &quot;grid&quot; | &quot;windows&quot;">
      The background decoration of the theme
    </ResponseField>
    <ResponseField name="color" type="object">
      The colors of the background

      <Expandable title="Color">
        <ResponseField name="light" type="string matching ^#([a-fA-F0-9]{6}|[a-fA-F0-9]{3})$">
          The color in hex format to use in light mode

          Must match pattern: ^#([a-fA-F0-9]{6}|[a-fA-F0-9]{3})$
        </ResponseField>
        <ResponseField name="dark" type="string matching ^#([a-fA-F0-9]{6}|[a-fA-F0-9]{3})$">
          The color in hex format to use in dark mode

          Must match pattern: ^#([a-fA-F0-9]{6}|[a-fA-F0-9]{3})$
        </ResponseField>
      </Expandable>
    </ResponseField>

  </Expandable>
</ResponseField>

### Structure

<ResponseField name="navbar" type="object">
  Navbar content and settings

  <Expandable title="Navbar">
    <ResponseField name="links" type="array of object">
      The links in the navbar

      <Expandable title="Links">
        <ResponseField name="label" type="string" required>
        </ResponseField>
        <ResponseField name="href" type="string (uri)" required>
          A valid path or external link
        </ResponseField>
      </Expandable>
    </ResponseField>
    <ResponseField name="primary" type="object">

      <Expandable title="Primary">
        <ResponseField name="type" type="&quot;button&quot; | &quot;github&quot;" required>
        </ResponseField>
        <ResponseField name="label" type="string" required>
        </ResponseField>
        <ResponseField name="href" type="string (uri)" required>
          A valid path or external link
        </ResponseField>
      </Expandable>
    </ResponseField>

  </Expandable>
</ResponseField>

<ResponseField name="navigation" type="object" required>
  The navigation structure of the content

  <Expandable title="Navigation">
    <ResponseField name="global" type="object">
      Add external links that will appear on all sections and pages irregardless of navigation nesting

      <Expandable title="Global">
        <ResponseField name="languages" type="array of object">

          <Expandable title="Languages">
            <ResponseField name="language" type="&quot;en&quot; | &quot;cn&quot; | &quot;es&quot; | &quot;fr&quot; | &quot;jp&quot; | &quot;pt&quot; | &quot;pt-BR&quot; | &quot;de&quot;" required>
              The name of the language in the ISO 639-1 format
            </ResponseField>
            <ResponseField name="default" type="boolean">
              Whether this language is the default language
            </ResponseField>
            <ResponseField name="hidden" type="boolean">
              Whether the current option is default hidden
            </ResponseField>
            <ResponseField name="href" type="string (uri)" required>
              A valid path or external link
            </ResponseField>
          </Expandable>
        </ResponseField>
        <ResponseField name="versions" type="array of object">

          <Expandable title="Versions">
            <ResponseField name="version" type="string" required>
              The name of the version

              Minimum length: 1
            </ResponseField>
            <ResponseField name="default" type="boolean">
              Whether this version is the default version
            </ResponseField>
            <ResponseField name="hidden" type="boolean">
              Whether the current option is default hidden
            </ResponseField>
            <ResponseField name="href" type="string (uri)" required>
              An external link
            </ResponseField>
          </Expandable>
        </ResponseField>
        <ResponseField name="tabs" type="array of object">

          <Expandable title="Tabs">
            <ResponseField name="tab" type="string" required>
              The name of the tab

              Minimum length: 1
            </ResponseField>
            <ResponseField name="icon" type="string or object">
              The icon to be displayed in the section
            </ResponseField>
            <ResponseField name="hidden" type="boolean">
              Whether the current option is default hidden
            </ResponseField>
            <ResponseField name="href" type="string (uri)" required>
              An external link
            </ResponseField>
          </Expandable>
        </ResponseField>
        <ResponseField name="anchors" type="array of object">

          <Expandable title="Anchors">
            <ResponseField name="anchor" type="string" required>
              The name of the anchor

              Minimum length: 1
            </ResponseField>
            <ResponseField name="icon" type="string or object">
              The icon to be displayed in the section
            </ResponseField>
            <ResponseField name="color" type="object">

              <Expandable title="Color">
                <ResponseField name="light" type="string matching ^#([a-fA-F0-9]{6}|[a-fA-F0-9]{3})$">
                  The color in hex format to use in light mode

                  Must match pattern: ^#([a-fA-F0-9]{6}|[a-fA-F0-9]{3})$
                </ResponseField>
                <ResponseField name="dark" type="string matching ^#([a-fA-F0-9]{6}|[a-fA-F0-9]{3})$">
                  The color in hex format to use in dark mode

                  Must match pattern: ^#([a-fA-F0-9]{6}|[a-fA-F0-9]{3})$
                </ResponseField>
              </Expandable>
            </ResponseField>
            <ResponseField name="hidden" type="boolean">
              Whether the current option is default hidden
            </ResponseField>
            <ResponseField name="href" type="string (uri)" required>
              A valid path or external link
            </ResponseField>
          </Expandable>
        </ResponseField>
      </Expandable>
    </ResponseField>
    <ResponseField name="languages" type="array of object">
      Organizing by languages

    </ResponseField>
    <ResponseField name="versions" type="array of object">
      Organizing by versions

    </ResponseField>
    <ResponseField name="tabs" type="array of object">
      Organizing by tabs

    </ResponseField>
    <ResponseField name="anchors" type="array of object">
      Organizing by anchors

    </ResponseField>
    <ResponseField name="groups" type="array of object">
      Organizing by groups

    </ResponseField>
    <ResponseField name="pages" type="array of string or object">
      An array of page paths or groups

    </ResponseField>

  </Expandable>
</ResponseField>

<ResponseField name="footer" type="object">
  Footer configurations

  <Expandable title="Footer">
    <ResponseField name="socials" type="object">
      An object in which each key is the name of a social media platform, and each value is the url to your profile. For example:
      ```json
      {
        "x": "https://x.com/mintlify"
      }
      ```
      
      Valid property names: x, website, facebook, youtube, discord, slack, github, linkedin, instagram, hacker-news, medium, telegram, twitter
    </ResponseField>
    <ResponseField name="links" type="array of object">
      The links to be displayed in the footer

      <Expandable title="Links">
        <ResponseField name="header" type="string">
          The header title of the column

          Minimum length: 1
        </ResponseField>
        <ResponseField name="items" type="array of object" required>
          The links to be displayed in the column

          <Expandable title="Items">
            <ResponseField name="label" type="string" required>
              The label of the link

              Minimum length: 1
            </ResponseField>
            <ResponseField name="href" type="string (uri)" required>
              The url of the link
            </ResponseField>
          </Expandable>
        </ResponseField>
      </Expandable>
    </ResponseField>

  </Expandable>
</ResponseField>

<ResponseField name="redirects" type="array of object">

  <Expandable title="Redirects">
    <ResponseField name="source" type="string" required>
    </ResponseField>
    <ResponseField name="destination" type="string" required>
    </ResponseField>
    <ResponseField name="permanent" type="boolean">
    </ResponseField>
  </Expandable>
</ResponseField>

### API Configurations

<ResponseField name="api" type="object">
  API reference configuration and playground settings

  <Expandable title="Api">
    <ResponseField name="openapi" type="string or array or object">
      A string or an array of strings of absolute or relative urls pointing to the OpenAPI file(s)

      <Expandable title="Openapi">
        <ResponseField name="source" type="string">

          Minimum length: 1
        </ResponseField>
        <ResponseField name="directory" type="string">
        </ResponseField>
      </Expandable>
    </ResponseField>
    <ResponseField name="playground" type="object">
      Configurations for the API playground

      <Expandable title="Playground">
        <ResponseField name="display" type="&quot;interactive&quot; | &quot;simple&quot; | &quot;none&quot;">
          The display mode of the API playground. Defaults to `interactive`.
        </ResponseField>
        <ResponseField name="proxy" type="boolean">
          Whether to pass API requests through a proxy server. Defaults to `false`.
        </ResponseField>
      </Expandable>
    </ResponseField>
    <ResponseField name="examples" type="object">
      Configurations for the autogenerated API examples

      <Expandable title="Examples">
        <ResponseField name="languages" type="array of string">
          Example languages for the autogenerated API snippets
        </ResponseField>
      </Expandable>
    </ResponseField>
    <ResponseField name="mdx" type="object">
      Configurations for API pages generated from MDX files

      <Expandable title="Mdx">
        <ResponseField name="auth" type="object">
          Authentication configuration for the API

          <Expandable title="Auth">
            <ResponseField name="method" type="&quot;bearer&quot; | &quot;basic&quot; | &quot;key&quot; | &quot;cobo&quot;">
              Authentication method for the API
            </ResponseField>
            <ResponseField name="name" type="string">
              Authentication name for the API
            </ResponseField>
          </Expandable>
        </ResponseField>
        <ResponseField name="server" type="string or array">
        </ResponseField>
      </Expandable>
    </ResponseField>

  </Expandable>
</ResponseField>

### SEO & Search

<ResponseField name="seo" type="object">
  SEO indexing configurations

  <Expandable title="Seo">
    <ResponseField name="metatags" type="object">
      Meta tags added to every page. Must be a valid key-value pair
    </ResponseField>
    <ResponseField name="indexing" type="&quot;navigable&quot; | &quot;all&quot;">
      Specify which pages to be indexed by search engines. Setting `navigable` indexes pages that are set in navigation, `all` indexes all pages. Defaults to `navigable`.
    </ResponseField>
  </Expandable>
</ResponseField>

<ResponseField name="search" type="object">
  Search display settings

  <Expandable title="Search">
    <ResponseField name="prompt" type="string">
      The prompt to be displayed in the search bar placeholder
    </ResponseField>
  </Expandable>
</ResponseField>

### Integrations

<ResponseField name="integrations" type="object">
  Configurations for official integrations

  <Expandable title="Integrations">
    <ResponseField name="amplitude" type="object">

      <Expandable title="Amplitude">
        <ResponseField name="apiKey" type="string" required>
        </ResponseField>
      </Expandable>
    </ResponseField>
    <ResponseField name="clearbit" type="object">

      <Expandable title="Clearbit">
        <ResponseField name="publicApiKey" type="string" required>
        </ResponseField>
      </Expandable>
    </ResponseField>
    <ResponseField name="fathom" type="object">

      <Expandable title="Fathom">
        <ResponseField name="siteId" type="string" required>
        </ResponseField>
      </Expandable>
    </ResponseField>
    <ResponseField name="frontchat" type="object">

      <Expandable title="Frontchat">
        <ResponseField name="snippetId" type="string" required>

          Minimum length: 6
        </ResponseField>
      </Expandable>
    </ResponseField>
    <ResponseField name="ga4" type="object">

      <Expandable title="Ga4">
        <ResponseField name="measurementId" type="string matching ^G" required>

          Must match pattern: ^G
        </ResponseField>
      </Expandable>
    </ResponseField>
    <ResponseField name="gtm" type="object">

      <Expandable title="Gtm">
        <ResponseField name="tagId" type="string matching ^G" required>

          Must match pattern: ^G
        </ResponseField>
      </Expandable>
    </ResponseField>
    <ResponseField name="heap" type="object">

      <Expandable title="Heap">
        <ResponseField name="appId" type="string" required>
        </ResponseField>
      </Expandable>
    </ResponseField>
    <ResponseField name="hotjar" type="object">

      <Expandable title="Hotjar">
        <ResponseField name="hjid" type="string" required>
        </ResponseField>
        <ResponseField name="hjsv" type="string" required>
        </ResponseField>
      </Expandable>
    </ResponseField>
    <ResponseField name="intercom" type="object">

      <Expandable title="Intercom">
        <ResponseField name="appId" type="string" required>

          Minimum length: 6
        </ResponseField>
      </Expandable>
    </ResponseField>
    <ResponseField name="koala" type="object">

      <Expandable title="Koala">
        <ResponseField name="publicApiKey" type="string" required>

          Minimum length: 2
        </ResponseField>
      </Expandable>
    </ResponseField>
    <ResponseField name="logrocket" type="object">

      <Expandable title="Logrocket">
        <ResponseField name="appId" type="string" required>
        </ResponseField>
      </Expandable>
    </ResponseField>
    <ResponseField name="mixpanel" type="object">

      <Expandable title="Mixpanel">
        <ResponseField name="projectToken" type="string" required>
        </ResponseField>
      </Expandable>
    </ResponseField>
    <ResponseField name="osano" type="object">

      <Expandable title="Osano">
        <ResponseField name="scriptSource" type="string" required>
        </ResponseField>
      </Expandable>
    </ResponseField>
    <ResponseField name="pirsch" type="object">

      <Expandable title="Pirsch">
        <ResponseField name="id" type="string" required>
        </ResponseField>
      </Expandable>
    </ResponseField>
    <ResponseField name="posthog" type="object">

      <Expandable title="Posthog">
        <ResponseField name="apiKey" type="string matching ^phc\_" required>

          Must match pattern: ^phc\_
        </ResponseField>
        <ResponseField name="apiHost" type="string (uri)">
        </ResponseField>
      </Expandable>
    </ResponseField>
    <ResponseField name="plausible" type="object">

      <Expandable title="Plausible">
        <ResponseField name="domain" type="string" required>
        </ResponseField>
        <ResponseField name="server" type="string">
        </ResponseField>
      </Expandable>
    </ResponseField>
    <ResponseField name="segment" type="object">

      <Expandable title="Segment">
        <ResponseField name="key" type="string" required>
        </ResponseField>
      </Expandable>
    </ResponseField>

  </Expandable>
</ResponseField>

## Best Practices

When configuring your `docs.json` file, consider these best practices:

1. Keep the configuration organized by grouping related settings together
2. Use meaningful names for groups and pages in your navigation structure
3. Provide complete paths for all assets (logos, favicons, etc.)
4. Test your configuration in both light and dark modes
5. Verify all external links and integrations are correctly configured
6. Use appropriate color contrasts for accessibility
7. Configure SEO settings for better search engine visibility

## Validation

The `docs.json` file is validated against a JSON schema to ensure proper configuration. You can reference the schema by including:

```json
{
  "$schema": "https://mintlify.com/docs.json"
}
```

## `mint.json` (Legacy)

<Accordion title="Documentation for the legacy `mint.json` config file">
  Every Mintlify site needs a `mint.json` file with the core configuration
  settings. Learn more about the [properties](#properties) or from an
  [example](#example-mint-json)
>>>>>>> 91d7bee6

Every Mintlify site needs a `mint.json` file to configure your documentation. This file controls site-wide settings like:

- Basic branding (name, logo, colors)
- Navigation structure
- Layout and appearance
- API settings (if applicable)

<<<<<<< HEAD
Let's go through each important setting category.
=======
{" "}

<ResponseField name="name" type="string" required>
  Name of your company or project. Used for the global title.
</ResponseField>

  <ResponseField name="logo" type="string or Logo">
    Path to logo image or object with path to "light" and "dark" mode logo images,
    and where the logo links to. SVG format is recommended. It does not pixelate
    and the file size is generally smaller.

    <Expandable title="Logo">
      <ResponseField name="light" type="string">
        Path to the logo in light mode. For example: `/path/to/logo.svg`
      </ResponseField>

      <ResponseField name="dark" type="string">
        Path to the logo in dark mode. For example: `/path/to/logo.svg`
      </ResponseField>

      <ResponseField name="href" type="string" default="/">
        Where clicking on the logo links you to
      </ResponseField>

    </Expandable>

  </ResponseField>

{" "}

<ResponseField name="favicon" type="string">
  Path to the favicon image. For example: `/path/to/favicon.svg`
</ResponseField>

  <ResponseField name="colors" type="Colors">
    Hex color codes for your global theme

    <Expandable title="Colors">
      <ResponseField name="primary" type="string" required>
        The primary color. Used most often for highlighted content, section
        headers, accents, in light mode
      </ResponseField>

      <ResponseField name="light" type="string">
        The primary color for dark mode. Used most often for highlighted content,
        section headers, accents, in dark mode
      </ResponseField>

      <ResponseField name="dark" type="string">
        The primary color for important buttons
      </ResponseField>

      <ResponseField name="background" type="object">
        The color of the background in both light and dark mode

        <Expandable title="Object">
          <ResponseField name="light" type="string" required>
            The hex color code of the background in light mode
          </ResponseField>

          <ResponseField name="dark" type="string" required>
            The hex color code of the background in dark mode
          </ResponseField>
        </Expandable>
      </ResponseField>

    </Expandable>

  </ResponseField>

{" "}
>>>>>>> 91d7bee6

## Essential Settings

<<<<<<< HEAD
These are the most important settings to get your documentation site up and running.

### Site Identity
=======
{" "}

<ResponseField
  name="layout"
  type={'"topnav" | "sidenav" | "solidSidenav"'}
  default="topnav"
>
  The global layout style of the documentation.
</ResponseField>

  <ResponseField name="background" type="Background">
    Set a decorative background.

    <Expandable title="Background">
      <ResponseField name="style" type={'"gradient" | "grid" | "windows"'}>
        The style of the decorative background.
      </ResponseField>
    </Expandable>

  </ResponseField>

{" "}
>>>>>>> 91d7bee6

<ResponseField name="name" type="string" required>
  The name of your company or project that appears in the site title.
</ResponseField>

<<<<<<< HEAD
<ResponseField name="logo" type="string or Logo">
  Your site's logo in SVG format (recommended). You can set different logos for light and dark modes.
=======
  <ResponseField
    name="font"
    type={
  "FontDetailsType | { headings?: FontDetailsType, body?: FontDetailsType }"
  }
  >
    Custom fonts. Apply globally or set different fonts for headings and the body
    text.
>>>>>>> 91d7bee6

Example:
```json
{
  "logo": {
    "light": "/logo/light.svg",
    "dark": "/logo/dark.svg",
    "href": "https://yoursite.com" // Optional: where the logo links to
  }
}
```
<<<<<<< HEAD
</ResponseField>

<ResponseField name="favicon" type="string">
  The icon shown in browser tabs. Example: `/favicon.svg`
</ResponseField>

### Colors and Branding

<ResponseField name="colors" type="Colors">
  Set your brand colors to customize the site's appearance.

```json Basic Example
{
  "colors": {
    "primary": "#16A34A",
    "light": "#4ADE80",
    "dark": "#166534"
  }
}
```
</ResponseField>
=======

    <Expandable title="FontDetailsType">
      <ResponseField name="family" type="string" required>
        The font family name. Custom fonts and all [Google
        Fonts](https://fonts.google.com/) are supported. e.g. "Open Sans",
        "Playfair Display"
      </ResponseField>

      <ResponseField name="weight" type="number">
        The font weight. Precise values such as `560` are also supported for
        variable fonts. Check under the Styles section for your Google Font for
        the available weights.
      </ResponseField>

      <ResponseField name="url" type="string">
        The URL to the font file. Can be used to specify a font that is not from
        Google Fonts.
      </ResponseField>

      <ResponseField name="format" type="'woff' | 'woff2'">
        The font format. Required if using a custom font source (`url`).
      </ResponseField>

    </Expandable>

  </ResponseField>

  <ResponseField name="modeToggle" type="ModeToggle">
    Customize the dark mode toggle.

    <Expandable title="ModeToggle">
      <ResponseField name="default" type={'"light" or "dark"'}>
        Set if you always want to show light or dark mode for new users. When not
        set, we default to the same mode as the user's operating system.
      </ResponseField>

      <ResponseField name="isHidden" type="boolean" default={false}>
        Set to true to hide the dark/light mode toggle. You can combine `isHidden` with `default` to force your docs to only use light or dark mode. For example:

        <CodeGroup>
          ```json Only Dark Mode
          "modeToggle": {
            "default": "dark",
            "isHidden": true
          }
          ```

          ```json Only Light Mode
          "modeToggle": {
            "default": "light",
            "isHidden": true
          }
          ```
        </CodeGroup>
      </ResponseField>

    </Expandable>

  </ResponseField>

  <ResponseField name="sidebar" type="Sidebar">
    Customize the styling of components within the sidebar.

    <Expandable title="Sidebar">
      <ResponseField name="items" type={'"container" | "card" | "border" | "undecorated"'} default="container">
        The styling of the navigation item.
      </ResponseField>
    </Expandable>

  </ResponseField>

  <ResponseField name="topbar" type="Topbar">
    Styling configurations for the topbar.

    <Expandable title="Topbar">
      <ResponseField name="style" type={'"default" | "gradient"'} default="default">
        The styling of the navigation item.
      </ResponseField>
    </Expandable>

  </ResponseField>

  <ResponseField name="search" type="Search">
    The location options for the search bar.

    <Expandable title="Search">
      <ResponseField name="location" type={'"side" | "top"'}>
        The location of the search bar.
      </ResponseField>
    </Expandable>

  </ResponseField>

{" "}

<ResponseField name="rounded" type={'"default" | "sharp"'}>
  The style of the rounded edges.
</ResponseField>

  <ResponseField name="codeBlock" type="CodeBlock">
    The style of the code block.

    <Expandable title="CodeBlock">
      <ResponseField name="mode" type={'"dark" | "auto"'} default="dark">
        `auto` will automatically switch between light and dark mode based on the
        user's system preferences.
      </ResponseField>
    </Expandable>

  </ResponseField>
>>>>>>> 91d7bee6

### Basic Navigation

<<<<<<< HEAD
<ResponseField name="navigation" type="Navigation[]" required>
  Define the structure of your documentation with groups and pages.

```json Example Navigation
{
  "navigation": [
    {
      "group": "Getting Started",
      "pages": ["introduction", "quickstart"]
    },
    {
      "group": "Guides",
      "pages": ["guides/installation", "guides/configuration"]
    }
  ]
}
```
</ResponseField>

## Layout and Appearance

Control how your documentation looks and feels.

<ResponseField name="layout" type={'"topnav" | "sidenav" | "solidSidenav"'} default="topnav">
  The overall layout style of your documentation.

<Frame>
  <img className="block dark:hidden" src="/images/layouts-light.png" />
  <img className="hidden dark:block" src="/images/layouts-dark.png" />
</Frame>
</ResponseField>

<ResponseField name="modeToggle" type="ModeToggle">
  Configure light/dark mode behavior.

```json Example
{
  "modeToggle": {
    "default": "dark",
    "isHidden": false
  }
}
```
</ResponseField>

<details>
<summary>Show More Appearance Settings</summary>

<ResponseField name="theme" type={'"venus" | "quill" | "prism"'}>
  Pre-configured themes that change the overall look and feel:
  - [Venus Demo](https://starter-venus.mintlify.app)
  - [Quill Demo](https://starter-quill.mintlify.app)
  - [Prism Demo](https://starter-prism.mintlify.app)
</ResponseField>

<ResponseField name="font" type="FontConfig">
  Customize fonts for headings and body text. Supports Google Fonts and custom fonts.
=======
  <ResponseField name="navigation" type="Navigation[]" required>
    An array of groups with all the pages within that group

    <Expandable title="Navigation">
      <ResponseField name="group" type="string">
        The name of the group.
      </ResponseField>

      <ResponseField name="pages" type="string[]">
        The relative paths to the markdown files that will serve as pages. Note: groups are recursive, so to add a sub-folder add another group object in the page array.
      </ResponseField>

      <ResponseField name="icon" type="string">
        The [Fontawesome](https://fontawesome.com/icons) icon for the group. Note: this only applies to sub-folders.
      </ResponseField>

      <ResponseField name="iconType" type="string">
        The type of [Fontawesome](https://fontawesome.com/icons) icon. Must be one of: brands, duotone, light, sharp-solid, solid, thin
      </ResponseField>

    </Expandable>

  </ResponseField>

  <ResponseField name="topbarLinks" type="TopbarLink[]">
    Array of names and urls of links you want to include in the topbar

    <Expandable title="TopbarLink">
      <ResponseField name="name" type="string">
        The name of the button.
      </ResponseField>

      <ResponseField name="url" type="string">
        The url once you click on the button. Example: `https://mintlify.com/contact`
      </ResponseField>

    </Expandable>

  </ResponseField>

  <ResponseField name="topbarCtaButton" type="Call to Action">
    <Expandable title="Topbar Call to Action">
      <ResponseField name="type" type={"link or github"} default="link">
        Link shows a button. GitHub shows the repo information at the url provided
        including the number of GitHub stars.
      </ResponseField>

      <ResponseField name="url" type="string">
        If type is a link: What the button links to. If type is a github: Link to
        the repository to load GitHub information from.
      </ResponseField>

      <ResponseField name="name" type="string">
        Text inside the button. Only required if type is a link.
      </ResponseField>

      <ResponseField name="style" type={'"pill" | "roundedRectangle"'}>
        The style of the button.
      </ResponseField>

      <ResponseField name="arrow" type="boolean">
        Whether to display the arrow
      </ResponseField>

    </Expandable>

  </ResponseField>

  <ResponseField name="versions" type="string[]">
    Array of version names. Only use this if you want to show different versions
    of docs with a dropdown in the navigation bar.

Versions can be leveraged for localization. You can store translated content
under a version, and once you specify the `locale` any fixed text in Mintlify,
such as 'Was this page helpful?', will automatically be translated based on the
locale. We currently support localization in English, Chinese, Spanish, French,
Japanese, and Portuguese.

{" "}

<Info>
  Localization auto-translates the UI and fixed assets in the docs, such as "Was
  this page helpful?". You must translate the content of the pages yourself.
</Info>

For more information, please refer to our
[versioning & localization documentation](/navigation/versions).

Example:

    <CodeGroup>
      ```json Default
      "versions": ["v1.0", "v1.1"]
      ```

      ```json Localization
      "versions": [
        {
          "name": "English",
          "locale": "en",
        },
        {
          "name": "Español",
          "locale": "es"
        }
      ]
      ```

    </CodeGroup>

    <Expandable title="Version">
      <ResponseField name="name" type="string" required>
        The version name.
      </ResponseField>

      <ResponseField name="locale" type="string">
        The locale of the version. Supported locales are `en`, `cn`, `es`, `fr`, `jp`, `pt`, `pt-BR`, `de`.
      </ResponseField>

      <ResponseField name="default" type="true">
        Whether the version is the default version. Handy for when you have a "latest" and "stable" version and you want to default to the stable version.
      </ResponseField>

    </Expandable>

  </ResponseField>

  <ResponseField name="anchors" type="Anchor[]">
    An array of the anchors, includes the icon, color, and url.

{" "}

{" "}

<img
  className="block h-32 dark:hidden"
  src="https://mintlify-assets.b-cdn.net/anchors-light.png"
/>

{" "}

{" "}

<img
  className="hidden h-32 dark:block"
  src="https://mintlify-assets.b-cdn.net/anchors-dark.png"
/>

    <Expandable title="Anchor">
      <ResponseField name="name" type="string" required>
        The name of the anchor label.

        Example: `Community`
      </ResponseField>

      <ResponseField name="icon" type="string">
        The [Font Awesome](https://fontawesome.com/search?q=heart) icon used to feature the anchor.

        Example: `comments`
      </ResponseField>

      <ResponseField name="url" type="string">
        The start of the URL that marks what pages go in the anchor. Generally, this is the name of the folder you put your pages in.
      </ResponseField>

      <ResponseField name="color" type="string">
        The hex color of the anchor icon background. Can also be a gradient if you pass an object with the properties `from` and `to` that are each a hex color.
      </ResponseField>

      <ResponseField name="version" type="string">
        Used if you want to hide an anchor until the correct docs version is selected.
      </ResponseField>

      <ResponseField name="isDefaultHidden" type="boolean" default={false}>
        Pass `true` if you want to hide the anchor until you directly link someone to docs inside it.
      </ResponseField>

      <ResponseField name="iconType" default="duotone" type="string">
        One of: "brands", "duotone", "light", "sharp-solid", "solid", or "thin"
      </ResponseField>

    </Expandable>

  </ResponseField>

  <ResponseField name="topAnchor" type="Anchor">
    Override the default configurations for the top-most anchor. Note: if you have
    tabs configured, this does not apply.

    <Expandable title="Anchor">
      <ResponseField name="name" default="Documentation" type="string" required>
        The name of the top-most anchor
      </ResponseField>

      <ResponseField name="icon" default="book-open" type="string">
        Font Awesome icon.
      </ResponseField>

      <ResponseField name="iconType" default="duotone" type="string">
        One of: "brands", "duotone", "light", "sharp-solid", "solid", or "thin"
      </ResponseField>

    </Expandable>

  </ResponseField>

  <ResponseField name="tabs" type="Tabs[]">
    An array of navigational tabs.
>>>>>>> 91d7bee6

```json Example
{
  "font": {
    "headings": { "family": "Roboto" },
    "body": { "family": "Open Sans" }
  }
}
```
</ResponseField>

<<<<<<< HEAD
</details>

## Navigation Elements

Customize how users navigate your documentation.

### Top Navigation

<ResponseField name="topbarLinks" type="TopbarLink[]">
  Add links to the top navigation bar.
=======
    <Expandable title="Tabs">
      <ResponseField name="name" type="string">
        The name of the tab label.
      </ResponseField>

      <ResponseField name="url" type="string">
        The start of the URL that marks what pages go in the tab. Generally, this
        is the name of the folder you put your pages in.
      </ResponseField>

      <ResponseField name="isDefaultHidden" type="boolean" default={false}>
        Pass `true` if you want to hide the tab until you directly link someone to docs inside it.
      </ResponseField>

    </Expandable>

  </ResponseField>

  <ResponseField name="footer" type="{ socials?: FooterSocials, links?: FooterLinksColumn[] }">
    An object to configure the footer with socials and links.
    Example:
>>>>>>> 91d7bee6

```json Example
{
  "topbarLinks": [
    {
      "name": "Contact Us",
      "url": "mailto:support@example.com"
    }
  ]
}
```
<<<<<<< HEAD
</ResponseField>

<ResponseField name="topbarCtaButton" type="Call to Action">
  Add a prominent call-to-action button.

```json Example
{
  "topbarCtaButton": {
    "name": "Get Started",
    "url": "https://example.com/start"
  }
}
```
</ResponseField>

<details>
<summary>Show More Navigation Options</summary>

<ResponseField name="anchors" type="Anchor[]">
  Create visual section anchors in the navigation.

```json Example
{
  "anchors": [
    {
      "name": "API Reference",
      "icon": "code",
      "url": "api-reference"
    }
  ]
}
```
</ResponseField>

<ResponseField name="feedback" type="Feedback">
  Enable user feedback features.
=======

    <Expandable title="FooterSocials">
      <ResponseField name="[key]" type="string">
        One of the following values `website`, `facebook`, `x`, `youtube`, `discord`, `slack`, `github`, `linkedin`, `instagram`, `hacker-news`, `medium`, `telegram`, `twitter`

        Example: `x`
      </ResponseField>

      <ResponseField name="value" type="string">
        The URL to the social platform.

        Example: `https://x.com/mintlify`
      </ResponseField>

    </Expandable>

    <Expandable title="FooterLinksColumn">
      <ResponseField name="title" type="string">
        Title of the column
      </ResponseField>

      <ResponseField name="links" type="{ label: string, url: string }[]">
        The link items in the column. External urls that starts with `https://` or `http://` will be opened in new tab.
      </ResponseField>

    </Expandable>

  </ResponseField>

  <ResponseField name="feedback" type="Feedback">
    Configurations to enable feedback buttons

    <Expandable title="Feedback">
      <ResponseField name="thumbsRating" type="boolean" default={false}>
        Enables a rating system for users to indicate whether the page has been helpful
      </ResponseField>

      <ResponseField name="suggestEdit" type="boolean" default={false}>
      Enables a button to allow users to suggest edits via pull requests for public repositories.

      <Warning>
        If your docs repo is private, `suggestEdit` will not work.
      </Warning>
      </ResponseField>

      <ResponseField name="raiseIssue" type="boolean" default={false}>
        Enables a button to allow users to raise an issue about the documentation
      </ResponseField>

    </Expandable>

  </ResponseField>

  <ResponseField name="search" type="Search">
    Configurations to change the search prompt

    <Expandable title="Search">
      <ResponseField name="prompt" type="string" default="undefined">
        Set the prompt for the search bar. Default is `Search...`
      </ResponseField>
    </Expandable>

  </ResponseField>

### API Configurations

  <ResponseField name="api" type="API">
    Configuration for API settings. Learn more about API pages at [API Components](/api-playground).

    <Expandable title="API">
      <ResponseField name="baseUrl" type="string">
        The base url for all API endpoints. If `baseUrl` is an array, it will enable for multiple base url
        options that the user can toggle.
      </ResponseField>

      <ResponseField name="auth" type="Auth">
        <Expandable title="Auth">
          <ResponseField name="method" type="&#x22;bearer&#x22; | &#x22;basic&#x22; | &#x22;key&#x22;">
            The authentication strategy used for all API endpoints.
          </ResponseField>

          <ResponseField name="name" type="string">
            The name of the authentication parameter used in the API playground.

            If method is `basic`, the format should be `[usernameName]:[passwordName]`
          </ResponseField>

          <ResponseField name="inputPrefix" type="string">
            The default value that's designed to be a prefix for the authentication input field.

            E.g. If an `inputPrefix` of `AuthKey` would inherit the default input result of the authentication field as `AuthKey`.
          </ResponseField>
        </Expandable>
      </ResponseField>

      <ResponseField name="playground" type="Playground">
        Configurations for the API playground

        <Expandable title="Playground">
          <ResponseField name="mode" default="show" type="&#x22;show&#x22; | &#x22;simple&#x22; | &#x22;hide&#x22;">
            Whether the playground is showing, hidden, or only displaying the endpoint with no added user interactivity `simple`

            Learn more at the [playground guides](/api-playground)
          </ResponseField>

          <ResponseField name="disableProxy" type="boolean" default={false}>
            By default, API playground requests are proxied by Mintlify. This setting can be used to disable this behavior.

            Required for select request types, such as file uploads.
          </ResponseField>
        </Expandable>
      </ResponseField>

      <ResponseField name="request" type="object">
        Configurations for API requests

        <Expandable title="Request">
          <ResponseField name="example" type="object">
            Configurations for the auto-generated API request examples

            <Expandable>
              <ResponseField name="languages" type="string[]">
                An array of strings that determine the order of the languages of the auto-generated request examples. You can either define custom languages utilizing [x-codeSamples](/api-playground/openapi/advanced-features#x-codesamples) or use our default languages which include `bash`, `python`, `javascript`, `php`, `go`, `java`
              </ResponseField>
            </Expandable>
          </ResponseField>
        </Expandable>
      </ResponseField>

      <ResponseField name="paramFields" type="ApiParamFields">
        Configurations for the param fields in the API Playground

        <Expandable title="ApiParamFields">
          <ResponseField name="expanded" default="none" type="&#x22;all&#x22; | &#x22;topLevel&#x22; | &#x22;topLevelOneOfs&#x22; | &#x22;none&#x22;">
            The default expanded state of expandable options in the API playground.

            `"all"` - every expandable component is expanded

            `"topLevel"` - every top-level expandable component is expanded

            `"topLevelOneOfs"` - every top-level `oneOf` type is expanded

            `"none"` - every expandable component is closed (default behavior)
          </ResponseField>
        </Expandable>
      </ResponseField>

    </Expandable>

  </ResponseField>

  <ResponseField name="openapi" type="string | string[]">
    A string or an array of strings of URL(s) or relative path(s) pointing to your
    OpenAPI file.

Examples:

    <CodeGroup>
      ```json Absolute
      "openapi": "https://example.com/openapi.json"
      ```

      ```json Relative
      "openapi": "/openapi.json"
      ```

      ```json Multiple
      "openapi": ["https://example.com/openapi1.json", "/openapi2.json", "/openapi3.json"]
      ```

    </CodeGroup>

  </ResponseField>

### Integrations

  <ResponseField name="integrations" type="Integrations">
    Configurations to add third-party integrations (excluding analytics integrations)

    <Expandable title="Integrations">
      <ResponseField name="intercom" type="string">
        Enables Intercom widget on docs site. The value should be your Intercom App ID.
      </ResponseField>

      <ResponseField name="frontchat" type="string">
        Enables Frontchat widget on docs site. The value should be your Frontchat App ID.
      </ResponseField>

    </Expandable>

  </ResponseField>

{" "}
>>>>>>> 91d7bee6

```json Example
{
  "feedback": {
    "thumbsRating": true,
    "suggestEdit": true
  }
}
```
</ResponseField>

</details>

<<<<<<< HEAD
## Advanced Features
=======
  <ResponseField name="redirects" type="Redirect[]">
    An array of paths you want to configure to permanently redirect to another path
>>>>>>> 91d7bee6

<Accordion title="API Configuration">
If you're documenting an API, you can configure authentication, playground settings, and more.

```json
{
  "api": {
    "baseUrl": "https://api.example.com",
    "auth": {
      "method": "bearer"
    },
    "playground": {
      "mode": "show"
    }
  }
}
```
</Accordion>

<<<<<<< HEAD
<Accordion title="Analytics and Integrations">
Add analytics tracking or customer support widgets.
=======
    <Expandable title="Redirect">
      <ResponseField name="source" type="string">
        The path that you want to redirect from.

        Example: `/source`
      </ResponseField>

      <ResponseField name="destination" type="string">
        The path that you want to redirect to.

        Example: `/destination`
      </ResponseField>

    </Expandable>

  </ResponseField>

### Search Engine Optimization

  <ResponseField name="seo" type="SEO">
    Settings for Search Engine Optimization.

Example:
>>>>>>> 91d7bee6

```json
{
  "analytics": {
    "ga4": {
      "measurementId": "G-XXXXXXXX"
    }
  },
  "integrations": {
    "intercom": "YOUR_APP_ID"
  }
}
```
</Accordion>

<<<<<<< HEAD
<Accordion title="SEO and Redirects">
Configure search engine optimization and URL redirects.
=======
    <Expandable title="SEO">
      <ResponseField name="indexHiddenPages" type="boolean" default="false">
        Enables indexing pages not included in `navigation`.
      </ResponseField>
    </Expandable>

  </ResponseField>
>>>>>>> 91d7bee6

```json
{
  "seo": {
    "indexHiddenPages": true
  },
  "redirects": [
    {
      "source": "/old-page",
      "destination": "/new-page"
    }
  ]
}
```
</Accordion>

## Complete Example

<<<<<<< HEAD
<Accordion title="View Full mint.json Example">
```json
{
  "name": "My Project",
  "logo": {
    "light": "/logo/light.svg",
    "dark": "/logo/dark.svg"
  },
  "favicon": "/favicon.svg",
  "colors": {
    "primary": "#16A34A",
    "light": "#4ADE80",
    "dark": "#166534"
  },
  "topbarLinks": [
    {
      "name": "Contact",
      "url": "mailto:support@example.com"
    }
  ],
  "topbarCtaButton": {
    "name": "Get Started",
    "url": "https://example.com/start"
  },
  "navigation": [
    {
      "group": "Getting Started",
      "pages": ["introduction", "quickstart"]
    }
  ],
  "footerSocials": {
    "github": "https://github.com/example",
    "twitter": "https://twitter.com/example"
  }
}
```
</Accordion>

## Need Help?

- Check our [troubleshooting guide](/development#troubleshooting)
- Join our [community](https://mintlify.com/community) for support
- Contact us at [support@mintlify.com](mailto:support@mintlify.com)
=======
  <Accordion title="View Example Configuration">
    ```json
    {
      "name": "Mintlify",
      "logo": {
        "light": "/logo/light.svg",
        "dark": "/logo/dark.svg"
      },
      "favicon": "/favicon.svg",
      "colors": {
        "primary": "#16A34A",
        "light": "#4ADE80",
        "dark": "#166534"
      },
      "topbarLinks": [
        {
          "name": "Contact Us",
          "url": "mailto:support@mintlify.com"
        }
      ],
      "topbarCtaButton": {
        "name": "Get Started",
        "url": "https://mintlify.com/start"
      },
      "anchors": [
        {
          "name": "API Components",
          "icon": "rectangle-terminal",
          "color": "#f59f0b",
          "url": "api-components"
        },
        {
          "name": "Community",
          "icon": "comments",
          "color": "#2564eb",
          "url": "https://mintlify.com/community"
        }
      ],
      "navigation": [
        {
          "group": "Getting Started",
          "pages": ["introduction", "quickstart"]
        },
        {
          "group": "API Components",
          "pages": ["api-playground/overview", "api-playground/configuration"]
        },
        {
          "group": "Settings",
          "pages": ["settings/global", "settings/page"]
        },
        {
          "group": "Analytics",
          "pages": ["analytics/posthog"]
        }
      ],
      "footerSocials": {
        "github": "https://github.com/mintlify",
        "slack": "https://mintlify.com/community",
        "x": "https://x.com/mintlify"
      },
      "integrations": {
        "intercom": "APP_ID",
        "frontchat": "CHAT_ID"
      }
    }
    ```
  </Accordion>
</Accordion>
>>>>>>> 91d7bee6
<|MERGE_RESOLUTION|>--- conflicted
+++ resolved
@@ -1,12 +1,5 @@
 ---
 title: "Global Settings"
-<<<<<<< HEAD
-description: "Essential configurations for your Mintlify documentation site"
-icon: "wrench"
----
-
-## Getting Started with mint.json
-=======
 description: "Configure your documentation using the `docs.json` file"
 icon: "wrench"
 ---
@@ -17,7 +10,7 @@
 
 <ConfigUpgrade />
 
-## Properties
+Every Mintlify site needs a `mint.json` file to configure your documentation. This file controls site-wide settings like:
 
 ### Customization
 
@@ -698,18 +691,11 @@
   Every Mintlify site needs a `mint.json` file with the core configuration
   settings. Learn more about the [properties](#properties) or from an
   [example](#example-mint-json)
->>>>>>> 91d7bee6
-
-Every Mintlify site needs a `mint.json` file to configure your documentation. This file controls site-wide settings like:
-
-- Basic branding (name, logo, colors)
-- Navigation structure
-- Layout and appearance
-- API settings (if applicable)
-
-<<<<<<< HEAD
-Let's go through each important setting category.
-=======
+
+## Properties
+
+### Styling
+
 {" "}
 
 <ResponseField name="name" type="string" required>
@@ -781,15 +767,15 @@
   </ResponseField>
 
 {" "}
->>>>>>> 91d7bee6
-
-## Essential Settings
-
-<<<<<<< HEAD
-These are the most important settings to get your documentation site up and running.
-
-### Site Identity
-=======
+
+<ResponseField name="theme" type={'"venus" | "quill" | "prism"'}>
+  A preset theme configuration that changes the look and feel of the project. A
+  theme is a set of default styling configurations. Examples:
+  [Venus](https://starter-venus.mintlify.app),
+  [Quill](https://starter-quill.mintlify.app),
+  [Prism](https://starter-prism.mintlify.app)
+</ResponseField>
+
 {" "}
 
 <ResponseField
@@ -812,16 +798,11 @@
   </ResponseField>
 
 {" "}
->>>>>>> 91d7bee6
-
-<ResponseField name="name" type="string" required>
-  The name of your company or project that appears in the site title.
-</ResponseField>
-
-<<<<<<< HEAD
-<ResponseField name="logo" type="string or Logo">
-  Your site's logo in SVG format (recommended). You can set different logos for light and dark modes.
-=======
+
+<ResponseField name="backgroundImage" type="string">
+  Set a custom background image to be displayed behind every page.
+</ResponseField>
+
   <ResponseField
     name="font"
     type={
@@ -830,41 +811,19 @@
   >
     Custom fonts. Apply globally or set different fonts for headings and the body
     text.
->>>>>>> 91d7bee6
 
 Example:
+
 ```json
-{
-  "logo": {
-    "light": "/logo/light.svg",
-    "dark": "/logo/dark.svg",
-    "href": "https://yoursite.com" // Optional: where the logo links to
+"font": {
+  "headings": {
+    "family": "Roboto"
+  },
+  "body": {
+    "family": "Oswald"
   }
 }
 ```
-<<<<<<< HEAD
-</ResponseField>
-
-<ResponseField name="favicon" type="string">
-  The icon shown in browser tabs. Example: `/favicon.svg`
-</ResponseField>
-
-### Colors and Branding
-
-<ResponseField name="colors" type="Colors">
-  Set your brand colors to customize the site's appearance.
-
-```json Basic Example
-{
-  "colors": {
-    "primary": "#16A34A",
-    "light": "#4ADE80",
-    "dark": "#166534"
-  }
-}
-```
-</ResponseField>
-=======
 
     <Expandable title="FontDetailsType">
       <ResponseField name="family" type="string" required>
@@ -975,69 +934,9 @@
     </Expandable>
 
   </ResponseField>
->>>>>>> 91d7bee6
-
-### Basic Navigation
-
-<<<<<<< HEAD
-<ResponseField name="navigation" type="Navigation[]" required>
-  Define the structure of your documentation with groups and pages.
-
-```json Example Navigation
-{
-  "navigation": [
-    {
-      "group": "Getting Started",
-      "pages": ["introduction", "quickstart"]
-    },
-    {
-      "group": "Guides",
-      "pages": ["guides/installation", "guides/configuration"]
-    }
-  ]
-}
-```
-</ResponseField>
-
-## Layout and Appearance
-
-Control how your documentation looks and feels.
-
-<ResponseField name="layout" type={'"topnav" | "sidenav" | "solidSidenav"'} default="topnav">
-  The overall layout style of your documentation.
-
-<Frame>
-  <img className="block dark:hidden" src="/images/layouts-light.png" />
-  <img className="hidden dark:block" src="/images/layouts-dark.png" />
-</Frame>
-</ResponseField>
-
-<ResponseField name="modeToggle" type="ModeToggle">
-  Configure light/dark mode behavior.
-
-```json Example
-{
-  "modeToggle": {
-    "default": "dark",
-    "isHidden": false
-  }
-}
-```
-</ResponseField>
-
-<details>
-<summary>Show More Appearance Settings</summary>
-
-<ResponseField name="theme" type={'"venus" | "quill" | "prism"'}>
-  Pre-configured themes that change the overall look and feel:
-  - [Venus Demo](https://starter-venus.mintlify.app)
-  - [Quill Demo](https://starter-quill.mintlify.app)
-  - [Prism Demo](https://starter-prism.mintlify.app)
-</ResponseField>
-
-<ResponseField name="font" type="FontConfig">
-  Customize fonts for headings and body text. Supports Google Fonts and custom fonts.
-=======
+
+### Structure
+
   <ResponseField name="navigation" type="Navigation[]" required>
     An array of groups with all the pages within that group
 
@@ -1246,30 +1145,22 @@
 
   <ResponseField name="tabs" type="Tabs[]">
     An array of navigational tabs.
->>>>>>> 91d7bee6
-
-```json Example
-{
-  "font": {
-    "headings": { "family": "Roboto" },
-    "body": { "family": "Open Sans" }
+
+Example:
+
+```json
+"tabs": [
+  {
+    "name": "Writing Content",
+    "url": "content"
+  },
+  {
+    "name": "API References",
+    "url": "api-playground"
   }
-}
+]
 ```
-</ResponseField>
-
-<<<<<<< HEAD
-</details>
-
-## Navigation Elements
-
-Customize how users navigate your documentation.
-
-### Top Navigation
-
-<ResponseField name="topbarLinks" type="TopbarLink[]">
-  Add links to the top navigation bar.
-=======
+
     <Expandable title="Tabs">
       <ResponseField name="name" type="string">
         The name of the tab label.
@@ -1291,56 +1182,23 @@
   <ResponseField name="footer" type="{ socials?: FooterSocials, links?: FooterLinksColumn[] }">
     An object to configure the footer with socials and links.
     Example:
->>>>>>> 91d7bee6
-
-```json Example
-{
-  "topbarLinks": [
+
+```json
+"footer": {
+  "socials": { "x": "https://x.com/mintlify", "website": "https://mintlify.com" },
+  "links": [
     {
-      "name": "Contact Us",
-      "url": "mailto:support@example.com"
+      "group": "Getting Started",
+      "pages": ["introduction", "quickstart"]
+    },
+    {
+      "group": "Guides",
+      "pages": ["guides/installation", "guides/configuration"]
     }
   ]
 }
 ```
-<<<<<<< HEAD
-</ResponseField>
-
-<ResponseField name="topbarCtaButton" type="Call to Action">
-  Add a prominent call-to-action button.
-
-```json Example
-{
-  "topbarCtaButton": {
-    "name": "Get Started",
-    "url": "https://example.com/start"
-  }
-}
-```
-</ResponseField>
-
-<details>
-<summary>Show More Navigation Options</summary>
-
-<ResponseField name="anchors" type="Anchor[]">
-  Create visual section anchors in the navigation.
-
-```json Example
-{
-  "anchors": [
-    {
-      "name": "API Reference",
-      "icon": "code",
-      "url": "api-reference"
-    }
-  ]
-}
-```
-</ResponseField>
-
-<ResponseField name="feedback" type="Feedback">
-  Enable user feedback features.
-=======
+</ResponseField>
 
     <Expandable title="FooterSocials">
       <ResponseField name="[key]" type="string">
@@ -1534,49 +1392,28 @@
   </ResponseField>
 
 {" "}
->>>>>>> 91d7bee6
-
-```json Example
-{
-  "feedback": {
-    "thumbsRating": true,
-    "suggestEdit": true
-  }
-}
-```
-</ResponseField>
-
-</details>
-
-<<<<<<< HEAD
-## Advanced Features
-=======
+
+<ResponseField name="analytics" type="Analytics">
+  Configurations to add third-party analytics integrations. See full list of
+  supported analytics [here](/integrations/analytics/overview).
+</ResponseField>
+
+### Redirects
+
   <ResponseField name="redirects" type="Redirect[]">
     An array of paths you want to configure to permanently redirect to another path
->>>>>>> 91d7bee6
-
-<Accordion title="API Configuration">
-If you're documenting an API, you can configure authentication, playground settings, and more.
+
+Example:
 
 ```json
-{
-  "api": {
-    "baseUrl": "https://api.example.com",
-    "auth": {
-      "method": "bearer"
-    },
-    "playground": {
-      "mode": "show"
-    }
+"redirects": [
+  {
+    "source": "/source/path",
+    "destination": "/destination/path"
   }
-}
+]
 ```
-</Accordion>
-
-<<<<<<< HEAD
-<Accordion title="Analytics and Integrations">
-Add analytics tracking or customer support widgets.
-=======
+
     <Expandable title="Redirect">
       <ResponseField name="source" type="string">
         The path that you want to redirect from.
@@ -1600,26 +1437,13 @@
     Settings for Search Engine Optimization.
 
 Example:
->>>>>>> 91d7bee6
 
 ```json
-{
-  "analytics": {
-    "ga4": {
-      "measurementId": "G-XXXXXXXX"
-    }
-  },
-  "integrations": {
-    "intercom": "YOUR_APP_ID"
-  }
+"seo": {
+  "indexHiddenPages": true
 }
 ```
-</Accordion>
-
-<<<<<<< HEAD
-<Accordion title="SEO and Redirects">
-Configure search engine optimization and URL redirects.
-=======
+
     <Expandable title="SEO">
       <ResponseField name="indexHiddenPages" type="boolean" default="false">
         Enables indexing pages not included in `navigation`.
@@ -1627,70 +1451,11 @@
     </Expandable>
 
   </ResponseField>
->>>>>>> 91d7bee6
-
-```json
-{
-  "seo": {
-    "indexHiddenPages": true
-  },
-  "redirects": [
-    {
-      "source": "/old-page",
-      "destination": "/new-page"
-    }
-  ]
-}
-```
-</Accordion>
-
-## Complete Example
-
-<<<<<<< HEAD
-<Accordion title="View Full mint.json Example">
-```json
-{
-  "name": "My Project",
-  "logo": {
-    "light": "/logo/light.svg",
-    "dark": "/logo/dark.svg"
-  },
-  "favicon": "/favicon.svg",
-  "colors": {
-    "primary": "#16A34A",
-    "light": "#4ADE80",
-    "dark": "#166534"
-  },
-  "topbarLinks": [
-    {
-      "name": "Contact",
-      "url": "mailto:support@example.com"
-    }
-  ],
-  "topbarCtaButton": {
-    "name": "Get Started",
-    "url": "https://example.com/start"
-  },
-  "navigation": [
-    {
-      "group": "Getting Started",
-      "pages": ["introduction", "quickstart"]
-    }
-  ],
-  "footerSocials": {
-    "github": "https://github.com/example",
-    "twitter": "https://twitter.com/example"
-  }
-}
-```
-</Accordion>
-
-## Need Help?
-
-- Check our [troubleshooting guide](/development#troubleshooting)
-- Join our [community](https://mintlify.com/community) for support
-- Contact us at [support@mintlify.com](mailto:support@mintlify.com)
-=======
+
+</details>
+
+## Advanced Features
+
   <Accordion title="View Example Configuration">
     ```json
     {
@@ -1759,5 +1524,4 @@
     }
     ```
   </Accordion>
-</Accordion>
->>>>>>> 91d7bee6
+</Accordion>