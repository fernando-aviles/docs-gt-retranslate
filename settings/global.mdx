---
title: "Global Settings"
description: "Customize your documentation using the mint.json file"
icon: "wrench"
---

Every Mintlify site needs a `mint.json` file with the core configuration
settings. Learn more about the [properties](#properties) or from an
[example](#example-mint-json)

## Properties

### Styling

<ResponseField name="name" type="string" required>
  Name of your company or project. Used for the global title.
</ResponseField>

<ResponseField name="logo" type="string or Logo">
  Path to logo image or object with path to "light" and "dark" mode logo images,
  and where the logo links to. SVG format is recommended. It does not pixelate
  and the file size is generally smaller.
  <Expandable title="Logo">
    <ResponseField name="light" type="string">
      Path to the logo in light mode. For example: `/path/to/logo.svg`
    </ResponseField>
    <ResponseField name="dark" type="string">
      Path to the logo in dark mode. For example: `/path/to/logo.svg`
    </ResponseField>
    <ResponseField name="href" type="string" default="/">
      Where clicking on the logo links you to
    </ResponseField>
  </Expandable>
</ResponseField>

<ResponseField name="favicon" type="string">
  Path to the favicon image. For example: `/path/to/favicon.svg`
</ResponseField>

<ResponseField name="colors" type="Colors">
  Hex color codes for your global theme
  <Expandable title="Colors">
    <ResponseField name="primary" type="string" required>
      The primary color. Used most often for highlighted content, section
      headers, accents, in light mode
    </ResponseField>
    <ResponseField name="light" type="string">
      The primary color for dark mode. Used most often for highlighted content,
      section headers, accents, in dark mode
    </ResponseField>
    <ResponseField name="dark" type="string">
      The primary color for important buttons
    </ResponseField>
    <ResponseField name="background" type="object">
      The color of the background in both light and dark mode
      <Expandable title="Object">
        <ResponseField name="light" type="string" required>
          The hex color code of the background in light mode
        </ResponseField>
        <ResponseField name="dark" type="string" required>
          The hex color code of the background in dark mode
        </ResponseField>
      </Expandable>
    </ResponseField>
  </Expandable>
</ResponseField>

<ResponseField name="theme" type={'"venus" | "quill" | "prism"'}>
  A preset theme configuration that changes the look and feel of the project. A
  theme is a set of default styling configurations. Examples:
  [Venus](https://starter-venus.mintlify.app),
  [Quill](https://starter-quill.mintlify.app),
  [Prism](https://starter-prism.mintlify.app)
</ResponseField>

<ResponseField
  name="layout"
  type={'"topnav" | "sidenav" | "solidSidenav"'}
  default="topnav"
>
  The global layout style of the documentation.
</ResponseField>

<ResponseField name="background" type="Background">
  Set a decorative background.
  <Expandable title="Background">
    <ResponseField name="style" type={'"gradient" | "grid" | "windows"'}>
      The style of the decorative background.
    </ResponseField>
  </Expandable>
</ResponseField>

<ResponseField name="backgroundImage" type="string">
  Set a custom background image to be displayed behind every page.
</ResponseField>

<ResponseField
  name="font"
  type={
    "FontDetailsType | { headings?: FontDetailsType, body?: FontDetailsType }"
  }
>
  Custom fonts. Apply globally or set different fonts for headings and the body
  text.

  Example:
  ```json
  "font": {
    "headings": {
      "family": "Roboto"
    },
    "body": {
      "family": "Oswald"
    }
  }
  ```

  <Expandable title="FontDetailsType">
    <ResponseField name="family" type="string" required>
      The font family name. Custom fonts and all [Google
      Fonts](https://fonts.google.com/) are supported. e.g. "Open Sans",
      "Playfair Display"
    </ResponseField>
    <ResponseField name="weight" type="number">
      The font weight. Precise values such as `560` are also supported for
      variable fonts. Check under the Styles section for your Google Font for
      the available weights.
    </ResponseField>
    <ResponseField name="url" type="string">
      The URL to the font file. Can be used to specify a font that is not from
      Google Fonts.
    </ResponseField>
    <ResponseField name="format" type="'woff' | 'woff2'">
      The font format. Required if using a custom font source (`url`).
    </ResponseField>
  </Expandable>
</ResponseField>

<ResponseField name="modeToggle" type="ModeToggle">
  Customize the dark mode toggle.
  <Expandable title="ModeToggle">
    <ResponseField name="default" type={'"light" or "dark"'}>
      Set if you always want to show light or dark mode for new users. When not
      set, we default to the same mode as the user's operating system.
    </ResponseField>
    <ResponseField name="isHidden" type="boolean" default={false}>
      Set to true to hide the dark/light mode toggle. You can combine `isHidden` with `default` to force your docs to only use light or dark mode. For example:
      <CodeGroup>

```json Only Dark Mode
"modeToggle": {
  "default": "dark",
  "isHidden": true
}
```

```json Only Light Mode
"modeToggle": {
  "default": "light",
  "isHidden": true
}
```

      </CodeGroup>
    </ResponseField>

  </Expandable>
</ResponseField>

<ResponseField name="sidebar" type="Sidebar">
  Customize the styling of components within the sidebar.
  <Expandable title="Sidebar">
    <ResponseField
      name="items"
      type={'"container" | "card" | "border" | "undecorated"'}
      default="container"
    >
      The styling of the navigation item.
    </ResponseField>
  </Expandable>
</ResponseField>

<ResponseField name="topbar" type="Topbar">
  Styling configurations for the topbar.
  <Expandable title="Topbar">
    <ResponseField
      name="style"
      type={'"default" | "gradient"'}
      default="default"
    >
      The styling of the navigation item.
    </ResponseField>
  </Expandable>
</ResponseField>

<<<<<<< HEAD
<ResponseField name="search" type="search">
  The location options for the search bar.
  <Expandable title="search">
=======
<ResponseField name="search" type="Search">
  The location options for the search bar.
  <Expandable title="Search">
>>>>>>> 295c9fda
    <ResponseField
      name="location"
      type={'"side" | "top"'}
    >
      The location of the search bar.
    </ResponseField>
  </Expandable>
</ResponseField>

<ResponseField name="rounded" type={'"default" | "sharp"'}>
  The style of the rounded edges.
</ResponseField>

<ResponseField name="codeBlock" type="CodeBlock">
  The style of the code block.
  <Expandable title="CodeBlock">
    <ResponseField name="mode" type={'"dark" | "auto"'} default="dark">
      `auto` will automatically switch between light and dark mode based on the
      user's system preferences.
    </ResponseField>
  </Expandable>
</ResponseField>

### Structure

<ResponseField name="navigation" type="Navigation[]" required>
  An array of groups with all the pages within that group
  <Expandable title="Navigation">
    <ResponseField name="group" type="string">
    The name of the group.

    </ResponseField>
    <ResponseField name="pages" type="string[]">
    The relative paths to the markdown files that will serve as pages. Note: groups are recursive, so to add a sub-folder add another group object in the page array.

    </ResponseField>
    <ResponseField name="icon" type="string">
    The [Fontawesome](https://fontawesome.com/icons) icon for the group. Note: this only applies to sub-folders.

    </ResponseField>
      <ResponseField name="iconType" type="string">
    The type of [Fontawesome](https://fontawesome.com/icons) icon. Must be one of: brands, duotone, light, sharp-solid, solid, thin

    </ResponseField>

  </Expandable>
</ResponseField>

<ResponseField name="topbarLinks" type="TopbarLink[]">
  Array of names and urls of links you want to include in the topbar
  <Expandable title="TopbarLink">
    <ResponseField name="name" type="string">
      The name of the button.
    </ResponseField>
    <ResponseField name="url" type="string">
      The url once you click on the button. Example: `https://mintlify.com/contact`
    </ResponseField>

  </Expandable>
</ResponseField>

<ResponseField name="topbarCtaButton" type="Call to Action">
  <Expandable title="Topbar Call to Action">
    <ResponseField name="type" type={"link or github"} default="link">
      Link shows a button. GitHub shows the repo information at the url provided
      including the number of GitHub stars.
    </ResponseField>
    <ResponseField name="url" type="string">
      If type is a link: What the button links to. If type is a github: Link to
      the repository to load GitHub information from.
    </ResponseField>
    <ResponseField name="name" type="string">
      Text inside the button. Only required if type is a link.
    </ResponseField>
    <ResponseField name="style" type={'"pill" | "roundedRectangle"'}>
      The style of the button.
    </ResponseField>
    <ResponseField name="arrow" type="boolean">
      Whether to display the arrow
    </ResponseField>
  </Expandable>
</ResponseField>

<ResponseField name="versions" type="string[]">
  Array of version names. Only use this if you want to show different versions
  of docs with a dropdown in the navigation bar.
</ResponseField>

<ResponseField name="anchors" type="Anchor[]">
  An array of the anchors, includes the icon, color, and url.
  <img className="block h-32 dark:hidden" src="https://mintlify-assets.b-cdn.net/anchors-light.png" />
  <img className="hidden h-32 dark:block" src="https://mintlify-assets.b-cdn.net/anchors-dark.png" />
  <Expandable title="Anchor">
    <ResponseField name="icon" type="string">
    The [Font Awesome](https://fontawesome.com/search?q=heart) icon used to feature the anchor.

    Example: `comments`
    </ResponseField>
    <ResponseField name="name" type="string">
    The name of the anchor label.

    Example: `Community`
    </ResponseField>
    <ResponseField name="url" type="string">
      The start of the URL that marks what pages go in the anchor. Generally, this is the name of the folder you put your pages in.
    </ResponseField>
    <ResponseField name="color" type="string">
      The hex color of the anchor icon background. Can also be a gradient if you pass an object with the properties `from` and `to` that are each a hex color.
    </ResponseField>
    <ResponseField name="version" type="string">
      Used if you want to hide an anchor until the correct docs version is selected.
    </ResponseField>
    <ResponseField name="isDefaultHidden" type="boolean" default={false}>
      Pass `true` if you want to hide the anchor until you directly link someone to docs inside it.
    </ResponseField>
    <ResponseField name="iconType" default="duotone" type="string">
      One of: "brands", "duotone", "light", "sharp-solid", "solid", or "thin"
    </ResponseField>

  </Expandable>
</ResponseField>

<ResponseField name="topAnchor" type="Anchor">
  Override the default configurations for the top-most anchor. Note: if you have
  tabs configured, this does not apply.
  <Expandable title="Anchor">
    <ResponseField name="name" default="Documentation" type="string">
      The name of the top-most anchor
    </ResponseField>
    <ResponseField name="icon" default="book-open" type="string">
      Font Awesome icon.
    </ResponseField>
    <ResponseField name="iconType" default="duotone" type="string">
      One of: "brands", "duotone", "light", "sharp-solid", "solid", or "thin"
    </ResponseField>
  </Expandable>
</ResponseField>

<ResponseField name="tabs" type="Tabs[]">
  An array of navigational tabs.

Example:

```json
"tabs": [
  {
    "name": "Writing Content",
    "url": "content"
  },
  {
    "name": "API References",
    "url": "api-playground"
  }
]
```

  <Expandable title="Tabs">
    <ResponseField name="name" type="string">
      The name of the tab label.
    </ResponseField>
    <ResponseField name="url" type="string">
      The start of the URL that marks what pages go in the tab. Generally, this
      is the name of the folder you put your pages in.
    </ResponseField>
    <ResponseField name="isDefaultHidden" type="boolean" default={false}>
      Pass `true` if you want to hide the tab until you directly link someone to docs inside it.
    </ResponseField>
  </Expandable>
</ResponseField>

<ResponseField name="footer" type="{ socials?: FooterSocials, links?: FooterLinksColumn[] }">
An object to configure the footer with socials and links.
Example:
```json
"footer": {
  "socials": { "x": "https://x.com/mintlify", "website": "https://mintlify.com" },
  "links": [
    {
      "title": "Column 1",
      "links": [
        { "label": "Column 1 Link 1", "url": "https://mintlify.com" }, 
        { "label": "Column 1 Link 2", "url": "https://mintlify.com" }
      ]
    }, 
    {
      "title": "Column 2",
      "links": [
        { "label": "Column 2 Link 1", "url": "https://mintlify.com" },
        { "label": "Column 2 Link 2", "url": "https://mintlify.com" }
      ]
    }
  ]
}
```
<Expandable title="FooterSocials">
  <ResponseField name="[key]" type="string">
  One of the following values `website`, `facebook`, `x`, `youtube`, `discord`, `slack`, `github`, `linkedin`, `instagram`, `hacker-news`, `medium`, `telegram`, `twitter`
  
  Example: `x`
  </ResponseField>
  <ResponseField name="value" type="string">
  The URL to the social platform.
  
  Example: `https://x.com/mintlify`
  </ResponseField>
</Expandable>
<Expandable title="FooterLinksColumn">
  <ResponseField name="title" type="string">
  Title of the column
  </ResponseField>
  <ResponseField name="links" type="{ label: string, url: string }[]">
  The link items in the column. External urls that starts with `https://` or `http://` will be opened in new tab.
  </ResponseField>
</Expandable>
</ResponseField>

<ResponseField name="feedback" type="Feedback">
  Configurations to enable feedback buttons

  <Expandable title="Feedback">
    <ResponseField name="thumbsRating" type="boolean" default={false}>
    Enables a rating system for users to indicate whether the page has been helpful
    </ResponseField>
    <ResponseField name="suggestEdit" type="boolean" default={false}>
    Enables a button to allow users to suggest edits via pull requests
    </ResponseField>
    <ResponseField name="raiseIssue" type="boolean" default={false}>
    Enables a button to allow users to raise an issue about the documentation
    </ResponseField>
  </Expandable>
</ResponseField>

<ResponseField name="search" type="Search">
  Configurations to change the search prompt

  <Expandable title="Search">
    <ResponseField name="prompt" type="string" default="undefined">
    Set the prompt for the search bar. Default is `Search...`
    </ResponseField>
  </Expandable>
</ResponseField>

### API Configurations

<ResponseField name="api" type="API">
  Configuration for API settings. Learn more about API pages at [API Components](/api-playground).
  <Expandable title="API">
    <ResponseField name="baseUrl" type="string">
      The base url for all API endpoints. If `baseUrl` is an array, it will enable for multiple base url
      options that the user can toggle.
    </ResponseField>

    <ResponseField name="auth" type="Auth">
      <Expandable title="Auth">
        <ResponseField name="method" type='"bearer" | "basic" | "key"'>
          The authentication strategy used for all API endpoints.
        </ResponseField>
        <ResponseField name="name" type="string">
        The name of the authentication parameter used in the API playground.

        If method is `basic`, the format should be `[usernameName]:[passwordName]`
        </ResponseField>
        <ResponseField name="inputPrefix" type="string">
        The default value that's designed to be a prefix for the authentication input field.

        E.g. If an `inputPrefix` of `AuthKey` would inherit the default input result of the authentication field as `AuthKey`.
        </ResponseField>
      </Expandable>
    </ResponseField>

    <ResponseField name="playground" type="Playground">
      Configurations for the API playground

      <Expandable title="Playground">
        <ResponseField name="mode" default="show" type='"show" | "simple" | "hide"'>
          Whether the playground is showing, hidden, or only displaying the endpoint with no added user interactivity `simple`

          Learn more at the [playground guides](/api-playground)
        </ResponseField>
        <ResponseField name="disableProxy" type="boolean" default={false}>
          By default, API playground requests are proxied by Mintlify. This setting can be used to disable this behavior.

          Required for select request types, such as file uploads.
        </ResponseField>
      </Expandable>
    </ResponseField>

    <ResponseField name="request" type="object">
      Configurations for API requests
      <Expandable title="Request">
        <ResponseField name="example" type="object">
          Configurations for the auto-generated API request examples
          <Expandable>
            <ResponseField name="languages" type="string[]">
              An array of strings that determine the order of the languages of the auto-generated request examples. You can either define custom languages utilizing [x-codeSamples](/api-playground/openapi/advanced-features#x-codesamples) or use our default languages which include `bash`, `python`, `javascript`, `php`, `go`, `java`
            </ResponseField>
          </Expandable>
        </ResponseField>
      </Expandable>
    </ResponseField>

    <ResponseField name="paramFields" type="ApiParamFields">
      Configurations for the param fields in the API Playground

      <Expandable title="ApiParamFields">
        <ResponseField name="expanded" default="none" type='"all" | "topLevel" | "topLevelOneOfs" | "none"'>
          The default expanded state of expandable options in the API playground.

          `"all"` - every expandable component is expanded

          `"topLevel"` - every top-level expandable component is expanded

          `"topLevelOneOfs"` - every top-level `oneOf` type is expanded

          `"none"` - every expandable component is closed (default behavior)
        </ResponseField>
      </Expandable>
    </ResponseField>

  </Expandable>
</ResponseField>

<ResponseField name="openapi" type="string | string[]">
  A string or an array of strings of URL(s) or relative path(s) pointing to your
  OpenAPI file.
  
  Examples:
  <CodeGroup>
```json Absolute
"openapi": "https://example.com/openapi.json"
```
```json Relative
"openapi": "/openapi.json"
```
```json Multiple
"openapi": ["https://example.com/openapi1.json", "/openapi2.json", "/openapi3.json"]
```
  </CodeGroup>

</ResponseField>

### Integrations

<ResponseField name="integrations" type="Integrations">
  Configurations to add third-party integrations (excluding analytics integrations)

  <Expandable title="Integrations">
    <ResponseField name="intercom" type="string">
    Enables Intercom widget on docs site. The value should be your Intercom App ID.
    </ResponseField>
    <ResponseField name="frontchat" type="string">
    Enables Frontchat widget on docs site. The value should be your Frontchat App ID.
    </ResponseField>
  </Expandable>
</ResponseField>

<ResponseField name="analytics" type="Analytics">
  Configurations to add third-party analytics integrations. See full list of
  supported analytics [here](/integrations/analytics/overview).
</ResponseField>

### Redirects

<ResponseField name="redirects" type="Redirect[]">
  An array of paths you want to configure to permanently redirect to another path

Example:

```json
"redirects": [
  {
    "source": "/source/path",
    "destination": "/destination/path"
  }
]
```

  <Expandable title="Redirect">
    <ResponseField name="source" type="string">
    The path that you want to redirect from.

    Example: `/source`

    </ResponseField>
    <ResponseField name="destination" type="string">
    The path that you want to redirect to.

    Example: `/destination`

    </ResponseField>

  </Expandable>
</ResponseField>

### Search Engine Optimization

<ResponseField name="seo" type="SEO">
  Settings for Search Engine Optimization.

Example:

```json
"seo": {
  "indexHiddenPages": true
}
```

  <Expandable title="Redirect">
    <ResponseField name="indexHiddenPages" type="boolean" default="false">
    Enables indexing pages not included in `navigation`.
    </ResponseField>

  </Expandable>
</ResponseField>

## Example `mint.json`

Click on the following dropdown to view a sample configuration file

<Accordion title="View Example Configuration">

```json
{
  "name": "Mintlify",
  "logo": {
    "light": "/logo/light.svg",
    "dark": "/logo/dark.svg"
  },
  "favicon": "/favicon.svg",
  "colors": {
    "primary": "#16A34A",
    "light": "#4ADE80",
    "dark": "#166534"
  },
  "topbarLinks": [
    {
      "name": "Contact Us",
      "url": "mailto:support@mintlify.com"
    }
  ],
  "topbarCtaButton": {
    "name": "Get Started",
    "url": "https://1tc7vihvbit.typeform.com/to/pZJ31XZB"
  },
  "anchors": [
    {
      "name": "API Components",
      "icon": "rectangle-terminal",
      "color": "#f59f0b",
      "url": "api-components"
    },
    {
      "name": "Community",
      "icon": "comments",
      "color": "#2564eb",
      "url": "https://discord.gg/MPNgtSZkgK"
    }
  ],
  "navigation": [
    {
      "group": "Getting Started",
      "pages": ["introduction", "quickstart"]
    },
    {
      "group": "API Components",
      "pages": ["api-playground/overview", "api-playground/configuration"]
    },
    {
      "group": "Settings",
      "pages": ["settings/global", "settings/page"]
    },
    {
      "group": "Analytics",
      "pages": ["analytics/posthog"]
    }
  ],
  "footerSocials": {
    "github": "https://github.com/mintlify",
    "slack": "https://mintlify.com/community",
    "x": "https://x.com/mintlify"
  },
  "integrations": {
    "intercom": "APP_ID",
    "frontchat": "CHAT_ID"
  }
}
```

</Accordion>

## More Customization

Learn more about how to further customize your docs with custom CSS and JS in
[Custom Scripts](https://mintlify.com/docs/advanced/custom/).<|MERGE_RESOLUTION|>--- conflicted
+++ resolved
@@ -193,15 +193,9 @@
   </Expandable>
 </ResponseField>
 
-<<<<<<< HEAD
-<ResponseField name="search" type="search">
-  The location options for the search bar.
-  <Expandable title="search">
-=======
 <ResponseField name="search" type="Search">
   The location options for the search bar.
   <Expandable title="Search">
->>>>>>> 295c9fda
     <ResponseField
       name="location"
       type={'"side" | "top"'}
