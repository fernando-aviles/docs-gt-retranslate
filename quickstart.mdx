--- conflicted
+++ resolved
@@ -80,15 +80,6 @@
 
 
     > **Monorepo Setup** <br/>
-<<<<<<< HEAD
-    > We also support a mono-rep setup, allowing you to add our starter template within a docs folder in your existing repo. 
-    > 1. Clone the starter template and move its contents into your docs folder
-    > 2. Delete the .git directory. 
-    > 3. You can also choose the path to your mint.json in the dashboard under 'Settings' <br/>
-    > ![Monorepo](/images/monorepo.png) <br/>
-    > The mono-repo setup eliminates the need for creating a new repo.
-  
-=======
     > We also support a mono-rep setup, allowing you to add our starter template within a docs folder in your existing repo.
     > 1. Clone the starter template and move its contents into your docs folder
     > 2. Delete the .git directory.
@@ -96,7 +87,6 @@
     > ![Monorepo](/images/monorepo.png) <br/>
     > The mono-repo setup eliminates the need for creating a new repo.
 
->>>>>>> abe76ea5
   </Accordion>
 
   <Accordion icon="palette" title="Customizing Your Brand (mint.json)">
