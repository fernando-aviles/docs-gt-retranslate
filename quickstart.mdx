--- conflicted
+++ resolved
@@ -35,16 +35,7 @@
 
   <Accordion icon="message-bot" title="Installing Our Github App">
   
-<<<<<<< HEAD
-    The next step is to install our Github app. This ensures that your updates are automatically deployed when you push changes. You can find the installation link in the [dashboard](https://dashboard.mintlify.com), under the Settings dropdown.
-
-    <img className="block dark:hidden rounded-md" src="/images/configure-github-app-light.png" />
-    <img className="hidden dark:block rounded-md" src="/images/configure-github-app-dark.png" />
-
-    Upon successful installation, a check mark will appear next to the commit hash of the repository.
-=======
     The next step is to install our Github app. This ensures that your updates are automatically deployed when you push changes. You can find the installation link in the [dashboard](https://dashboard.mintlify.com/settings), on the Settings page. Upon successful installation, a check mark will appear next to the commit hash of the repository.
->>>>>>> d3fb31df
 
     ![Github Bot Verification](https://mintlify.s3-us-west-1.amazonaws.com/mintlify/images/github-bot-verification.png)
 
